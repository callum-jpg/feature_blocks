import dask.array
import skimage
<<<<<<< HEAD
from feature_blocks.models import available_models
from feature_blocks.image import tissue_detection
from feature_blocks.task import create_task, read, infer, write
from feature_blocks.slice import generate_nd_slices, filter_slices_by_mask, normalize_slices, generate_centroid_slices
from feature_blocks.backend import run_dask_backend
=======
>>>>>>> 005c52ad
import logging
import math
import multiprocessing
import time
import typing
from datetime import timedelta

import dask.array
import numpy
import skimage
import zarr
from tqdm import tqdm

<<<<<<< HEAD
=======
from feature_blocks.backend import run_dask_backend
from feature_blocks.image import tissue_detection
from feature_blocks.models import available_models
from feature_blocks.slice import (
    filter_slices_by_mask,
    generate_nd_slices,
    normalize_slices,
)
from feature_blocks.task import infer, read, write

>>>>>>> 005c52ad
log = logging.getLogger(__name__)


def extract(
    input_zarr_path: str,
    feature_extraction_method: str,
    block_size: int,
    output_zarr_path: str,
    block_method: list["block", "centroid"] = "block",
    segmentations: typing.Optional["geopandas.GeoDataFrame"] = None,
    calculate_mask: bool = False,
    image_downsample: int = 1,
    masked_block_value=numpy.nan,
):

    input_data = dask.array.from_zarr(input_zarr_path)

    assert (
        input_data.ndim == 4
    ), f"Expected zarr store to have 4 dimensions (C, Z, H, W). Got {input_data.ndim }."

    # Load the zarr store to be processed
    feature_extract_fn = _get_model(feature_extraction_method)

    if block_method.casefold() == "block":
        # For each dimension, (channels, z, y, x) construct a list of
        # slice objects that will be used to index the zarr store.
        # XY slices are have shape (SIZE, SIZE) due to the slice object
        # step size being defined as SIZE
        regions = generate_nd_slices(input_data.shape, block_size, [2, 3])

        # For the zarr file to be saved, determine how many chunks
        # there will be in Y and X.
        num_chunks_y = math.ceil(input_data.shape[-2] / block_size)
        num_chunks_x = math.ceil(input_data.shape[-1] / block_size)

        # We need to know a priori what the output will be, which we can gather
        # from the feature extraction function
        output_chunks = feature_extract_fn.output_shape  # (C, Z, Y, X)

        assert (
            output_chunks[2] == output_chunks[3]
        ), f"Output chunksize defined in feature_extract_fn should be equal. Got {output_chunks[2], output_chunks[3]}"

        # Define the total size of the output zarr
        output_shape = (
            feature_extract_fn.n_features,
            1,
            num_chunks_y * output_chunks[2],
            num_chunks_x * output_chunks[3],
        )  # (C, Z, Y, X)

        # Prepare output zarr file
        # Optional parallel writing (I don't think we need this
        # since there are no block overlaps/conflicts):
        # https://zarr.readthedocs.io/en/v1.1.0/tutorial.html#parallel-computing-and-synchronization
        output_data = zarr.create(
            shape=output_shape,
            chunks=output_chunks,
            dtype=numpy.float32,
            store=output_zarr_path,
            overwrite=True,
            fill_value=numpy.nan,  # Value to use for empty chunks
        )

    elif block_method.casefold() == "centroid":
        regions = generate_centroid_slices(input_data.shape, size=block_size, segmentations=segmentations)

        output_shape = (
            len(regions), 
            feature_extract_fn.n_features
        )

        output_chunks = (1, feature_extract_fn.n_features)

        output_data = zarr.create(
            shape=output_shape,
            chunks=output_chunks,
            dtype=numpy.float32,
            store=output_zarr_path,
            overwrite=True,
            fill_value=numpy.nan,  # Value to use for empty chunks
        )
    else:
        raise ValueError(f"block_method '{block_method}' not recognised.")

    if calculate_mask:
        log.info("Calculating mask...")
        mask = tissue_detection(
            input_data[:, 0, ::image_downsample, ::image_downsample]
            .compute()
            .transpose(1, 2, 0)
        )
        # Mask has shape (Y, X). Resize this to the input image
        mask = skimage.transform.resize(
            mask, order=0, output_shape=input_data.shape[-2:]
        )
        mask = mask[numpy.newaxis, numpy.newaxis]  # Add C an Z dimensions back

        log.info(f"Before masking there was {len(regions)} possible regions")
        regions, _background_slices = filter_slices_by_mask(regions, mask)
        log.info(f"After masking there were {len(regions)} regions inside the mask")

        assert (
            len(regions) > 0
        ), "No foreground regions found after masking. Adjust or disable masking."

    # Create tasks. This is a list of delayed jobs to be run on the dask
    # backend
    tasks = []

    log.info("Creating delayed functions...")

    args_list = create_starmap_args(
        regions,
        input_zarr_path,
        feature_extract_fn,
        output_zarr_path,
        block_size,
        output_chunks,
    )

    with multiprocessing.Pool(processes=multiprocessing.cpu_count()) as pool:
        tasks = list(
            pool.starmap(
                process_region,
                tqdm(args_list, total=len(regions), desc="Processing regions"),
            )
        )

    start_time = time.time()
    run_dask_backend(tasks)
    elapsed = time.time() - start_time
    log.info(f"Analysis time: {str(timedelta(seconds=round(elapsed)))}")


def _get_model(model: typing.Callable | str) -> "torch.nn.Module":
    if isinstance(model, str):
        assert (
            model in available_models
        ), f"'{model}' is not a valid model name. Valid names are: {', '.join(list(available_models.keys()))}"

        return available_models[model]()

    return model


def create_starmap_args(
    regions,
    input_zarr_path,
    feature_extract_fn,
    output_zarr_path,
    block_size,
    output_chunks,
):
    """Create argument tuples for starmap"""
    return [
        (
            reg,
            input_zarr_path,
            feature_extract_fn,
            output_zarr_path,
            block_size,
            output_chunks,
        )
        for reg in regions
    ]


def process_region(
    reg,
    input_zarr_path,
    feature_extract_fn,
    output_zarr_path,
    block_size,
    output_chunks,
):
    """Process a single region - to be used with multiprocessing"""
    delayed_chunk = dask.delayed(read)(input_zarr_path, reg)
    delayed_result = dask.delayed(infer, pure=True)(delayed_chunk, feature_extract_fn)

    new_region = [
        slice(0, feature_extract_fn.n_features, None),
        slice(0, 1, None),
    ]
    chunk_size = block_size // output_chunks[2]
    new_region.extend(normalize_slices(reg[-2:], chunk_size))

    delayed_write = dask.delayed(write, pure=True)(
        output_zarr_path, delayed_result, new_region
    )
    return delayed_write<|MERGE_RESOLUTION|>--- conflicted
+++ resolved
@@ -1,13 +1,6 @@
 import dask.array
 import skimage
-<<<<<<< HEAD
-from feature_blocks.models import available_models
-from feature_blocks.image import tissue_detection
-from feature_blocks.task import create_task, read, infer, write
-from feature_blocks.slice import generate_nd_slices, filter_slices_by_mask, normalize_slices, generate_centroid_slices
-from feature_blocks.backend import run_dask_backend
-=======
->>>>>>> 005c52ad
+
 import logging
 import math
 import multiprocessing
@@ -21,8 +14,6 @@
 import zarr
 from tqdm import tqdm
 
-<<<<<<< HEAD
-=======
 from feature_blocks.backend import run_dask_backend
 from feature_blocks.image import tissue_detection
 from feature_blocks.models import available_models
@@ -33,7 +24,6 @@
 )
 from feature_blocks.task import infer, read, write
 
->>>>>>> 005c52ad
 log = logging.getLogger(__name__)
 
 
